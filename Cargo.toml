[package]
name = "trie-rs"
version = "0.2.0"
authors = ["Sho Nakatani <lay.sakura@gmail.com>", "Shane Celis <shane.celis@gmail.com>"]
description = "Memory efficient trie (prefix tree) and map library based on LOUDS"
readme = "README.md"
license = "MIT OR Apache-2.0"
repository = "https://github.com/laysakura/trie-rs"
homepage = "https://github.com/laysakura/trie-rs"
keywords = ["trie", "louds", "succinct"] # up to 5 keywords, each keyword should have <= 20 chars
categories = ["compression", "data-structures"]
edition = "2018"

[dependencies]
<<<<<<< HEAD
louds-rs = { version = "0.5.0", path = "../louds-rs" }
=======
derivative = "2.2.0"
louds-rs = "0.6"
>>>>>>> eacbb2b0

[dev-dependencies]
criterion = "0.2"
rand = "0.6"
lazy_static = "1.3"

[[bench]]
name = "bench"
harness = false<|MERGE_RESOLUTION|>--- conflicted
+++ resolved
@@ -12,12 +12,7 @@
 edition = "2018"
 
 [dependencies]
-<<<<<<< HEAD
-louds-rs = { version = "0.5.0", path = "../louds-rs" }
-=======
-derivative = "2.2.0"
 louds-rs = "0.6"
->>>>>>> eacbb2b0
 
 [dev-dependencies]
 criterion = "0.2"
